--- conflicted
+++ resolved
@@ -639,11 +639,7 @@
         });
 
         testInEmptyFolder("ASP.NET Core no project file", async () => {
-<<<<<<< HEAD
-            await assertEx.throwsOrRejectsAsync(async () => testConfigureDocker('ASP.NET Core', {}, ['Windows', 'No', '1234']),
-=======
-            await assertEx.throwsOrRejectsAsync(async () => testConfigureDocker('.NET: ASP.NET Core', {}, ['Windows', '1234']),
->>>>>>> 6a3bef24
+            await assertEx.throwsOrRejectsAsync(async () => testConfigureDocker('.NET: ASP.NET Core', {}, ['Windows', 'No', '1234']),
                 { message: "No .csproj or .fsproj file could be found. You need a C# or F# project file in the workspace to generate Docker files for the selected platform." }
             );
         });
@@ -1449,11 +1445,7 @@
                             os: "Linux",
                             ports: [1234]
                         },
-<<<<<<< HEAD
-                        ['.NET Core Console', 'No'],
-=======
-                        ['.NET: Core Console'],
->>>>>>> 6a3bef24
+                        ['.NET: Core Console', 'No'],
                         ['serviceFolder/Dockerfile', 'serviceFolder/.dockerignore', 'serviceFolder/somefile1.cs', 'serviceFolder/aspnetapp.csproj']
                     );
                     assertFileContains('serviceFolder/Dockerfile', 'ENTRYPOINT ["dotnet", "aspnetapp.dll"]');
@@ -1472,11 +1464,7 @@
                             os: "Windows",
                             ports: [1234]
                         },
-<<<<<<< HEAD
-                        ['.NET Core Console', 'No'],
-=======
-                        ['.NET: Core Console'],
->>>>>>> 6a3bef24
+                        ['.NET: Core Console', 'No'],
                         ['serviceFolder/Dockerfile', 'serviceFolder/.dockerignore', 'serviceFolder/subfolder1/somefile1.cs', 'serviceFolder/subfolder1/aspnetapp.csproj']
                     );
                     assertFileContains('serviceFolder/Dockerfile', 'ENTRYPOINT ["dotnet", "aspnetapp.dll"]');
@@ -1494,11 +1482,7 @@
                             os: "Windows",
                             ports: [1234, 5678]
                         },
-<<<<<<< HEAD
-                        ['ASP.NET Core', 'No'], ['serviceFolder/subfolder1/Dockerfile', 'serviceFolder/subfolder1/.dockerignore', 'serviceFolder/subfolder1/somefile1.cs', 'serviceFolder/subfolder1/aspnetapp.csproj']
-=======
-                        ['.NET: ASP.NET Core'], ['serviceFolder/subfolder1/Dockerfile', 'serviceFolder/subfolder1/.dockerignore', 'serviceFolder/subfolder1/somefile1.cs', 'serviceFolder/subfolder1/aspnetapp.csproj']
->>>>>>> 6a3bef24
+                        ['.NET: ASP.NET Core', 'No'], ['serviceFolder/subfolder1/Dockerfile', 'serviceFolder/subfolder1/.dockerignore', 'serviceFolder/subfolder1/somefile1.cs', 'serviceFolder/subfolder1/aspnetapp.csproj']
                     );
                     assertFileContains('serviceFolder/subfolder1/Dockerfile', 'ENTRYPOINT ["dotnet", "aspnetapp.dll"]');
                 });
