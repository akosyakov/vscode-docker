--- conflicted
+++ resolved
@@ -1,118 +1,111 @@
-/*---------------------------------------------------------------------------------------------
- *  Copyright (c) Microsoft Corporation. All rights reserved.
- *  Licensed under the MIT License. See LICENSE.md in the project root for license information.
- *--------------------------------------------------------------------------------------------*/
-
-import * as fse from 'fs-extra';
-import * as vscode from 'vscode';
-import { callWithTelemetryAndErrorHandling, IActionContext } from 'vscode-azureextensionui';
-import { ext } from '../../extensionVariables';
-import { localize } from '../../localize';
-import { cryptoUtils } from '../../utils/cryptoUtils';
-import { getHandlebarsWithHelpers } from '../../utils/getHandlebarsWithHelpers';
-import { isMac } from '../../utils/osUtils';
-
-type WebviewMessage = { command: string, [key: string]: string };
-
-interface StartPageContext {
-    cspSource: string;
-    nonce: string;
-    codiconsFontUri: string;
-    codiconsStyleUri: string;
-    dockerIconUri: string;
-    showStartPageChecked: 'checked' | '';
-    isMac: boolean;
-    showWhatsNew: boolean;
-}
-
-class StartPage {
-    private activePanel: vscode.WebviewPanel | undefined;
-
-    public async createOrShow(context: IActionContext): Promise<void> {
-        const resourcesRoot = vscode.Uri.joinPath(ext.context.extensionUri, 'resources');
-
-        if (!this.activePanel) {
-            const template = await this.getTemplate(resourcesRoot);
-
-            let showWhatsNew = false;
-            try {
-                showWhatsNew = !!(await ext.experimentationService.isLiveFlightEnabled('vscode-docker.whatsNew'));
-            } catch {
-                // Best effort
-            }
-
-            // createOrShow() might have been called multiple times in short timeframe
-            if (!this.activePanel) {
-                this.doCreatePanel(resourcesRoot, showWhatsNew, template);
-            }
-        }
-
-        this.activePanel.reveal();
-    }
-
-<<<<<<< HEAD
-    private async getWebviewHtml(resourcesRoot: vscode.Uri, codiconsRoot: vscode.Uri): Promise<string> {
-        const Handlebars = await getHandlebarsWithHelpers();
-        const webview = this.activePanel.webview;
-        const templatePath = vscode.Uri.joinPath(resourcesRoot, 'startPage.html.template');
-=======
-    private doCreatePanel(resourcesRoot: vscode.Uri, showWhatsNew: boolean, template: HandlebarsTemplateDelegate<unknown>) {
-        // If we're using the bundled version, the codicons root URI is at <extensionRoot>/dist/node_modules/@vscode/codicons/dist
-        // If we're not using the bundled version, the codicons root URI is <extensionRoot>/node_modules/@vscode/codicons/dist
-        const codiconsRoot = vscode.Uri.joinPath(ext.context.extensionUri, ...ext.ignoreBundle ? ['node_modules'] : ['dist', 'node_modules'], '@vscode', 'codicons', 'dist');
-
-        this.activePanel = vscode.window.createWebviewPanel(
-            'vscode-docker.startPage',
-            localize('vscode-docker.help.startPage.title', 'Docker - Get Started'),
-            vscode.ViewColumn.One,
-            {
-                enableCommandUris: true,
-                enableScripts: true,
-                localResourceRoots: [resourcesRoot, codiconsRoot],
-            }
-        );
-
-        const listener = this.activePanel.webview.onDidReceiveMessage(async (message: WebviewMessage) => this.handleMessage(message));
-
-        this.activePanel.onDidDispose(() => {
-            this.activePanel = undefined;
-            listener.dispose();
-        });
->>>>>>> ffd43e44
-
-        const webview = this.activePanel.webview;
-
-        const startPageContext: StartPageContext = {
-            cspSource: webview.cspSource,
-            nonce: cryptoUtils.getRandomHexString(8),
-            codiconsFontUri: webview.asWebviewUri(vscode.Uri.joinPath(codiconsRoot, 'codicon.ttf')).toString(),
-            codiconsStyleUri: webview.asWebviewUri(vscode.Uri.joinPath(codiconsRoot, 'codicon.css')).toString(),
-            dockerIconUri: webview.asWebviewUri(vscode.Uri.joinPath(resourcesRoot, 'docker_blue.png')).toString(),
-            showStartPageChecked: vscode.workspace.getConfiguration('docker').get('showStartPage', false) ? 'checked' : '',
-            isMac: isMac(),
-            showWhatsNew: showWhatsNew,
-        };
-
-        this.activePanel.webview.html = template(startPageContext);
-    }
-
-    private async handleMessage(message: WebviewMessage): Promise<void> {
-        switch (message.command) {
-            case 'showStartPageClicked':
-                await callWithTelemetryAndErrorHandling('showStartPage.checkboxClicked', async (context: IActionContext) => {
-                    context.telemetry.properties.newValue = message.showStartPage;
-                    await vscode.workspace.getConfiguration('docker').update('showStartPage', Boolean(message.showStartPage), vscode.ConfigurationTarget.Global);
-                });
-                break;
-            default:
-        }
-    }
-
-    private async getTemplate(resourcesRoot: vscode.Uri): Promise<HandlebarsTemplateDelegate<unknown>> {
-        const templatePath = vscode.Uri.joinPath(resourcesRoot, 'startPage.html.template');
-        const Handlebars = await getHandlebarsWithHelpers();
-        return Handlebars.compile(await fse.readFile(templatePath.fsPath, 'utf-8'));
-    }
-}
-
-export const startPage = new StartPage();
+/*---------------------------------------------------------------------------------------------
+ *  Copyright (c) Microsoft Corporation. All rights reserved.
+ *  Licensed under the MIT License. See LICENSE.md in the project root for license information.
+ *--------------------------------------------------------------------------------------------*/
+
+import * as fse from 'fs-extra';
+import * as vscode from 'vscode';
+import { callWithTelemetryAndErrorHandling, IActionContext } from 'vscode-azureextensionui';
+import { ext } from '../../extensionVariables';
+import { localize } from '../../localize';
+import { cryptoUtils } from '../../utils/cryptoUtils';
+import { getHandlebarsWithHelpers } from '../../utils/getHandlebarsWithHelpers';
+import { isMac } from '../../utils/osUtils';
+
+type WebviewMessage = { command: string, [key: string]: string };
+
+interface StartPageContext {
+    cspSource: string;
+    nonce: string;
+    codiconsFontUri: string;
+    codiconsStyleUri: string;
+    dockerIconUri: string;
+    showStartPageChecked: 'checked' | '';
+    isMac: boolean;
+    showWhatsNew: boolean;
+}
+
+class StartPage {
+    private activePanel: vscode.WebviewPanel | undefined;
+
+    public async createOrShow(context: IActionContext): Promise<void> {
+        const resourcesRoot = vscode.Uri.joinPath(ext.context.extensionUri, 'resources');
+
+        if (!this.activePanel) {
+            const template = await this.getTemplate(resourcesRoot);
+
+            let showWhatsNew = false;
+            try {
+                showWhatsNew = !!(await ext.experimentationService.isLiveFlightEnabled('vscode-docker.whatsNew'));
+            } catch {
+                // Best effort
+            }
+
+            // createOrShow() might have been called multiple times in short timeframe
+            if (!this.activePanel) {
+                this.doCreatePanel(resourcesRoot, showWhatsNew, template);
+            }
+        }
+
+        this.activePanel.reveal();
+    }
+
+    private doCreatePanel(resourcesRoot: vscode.Uri, showWhatsNew: boolean, template: HandlebarsTemplateDelegate<unknown>) {
+        // If we're using the bundled version, the codicons root URI is at <extensionRoot>/dist/node_modules/@vscode/codicons/dist
+        // If we're not using the bundled version, the codicons root URI is <extensionRoot>/node_modules/@vscode/codicons/dist
+        const codiconsRoot = vscode.Uri.joinPath(ext.context.extensionUri, ...ext.ignoreBundle ? ['node_modules'] : ['dist', 'node_modules'], '@vscode', 'codicons', 'dist');
+
+        this.activePanel = vscode.window.createWebviewPanel(
+            'vscode-docker.startPage',
+            localize('vscode-docker.help.startPage.title', 'Docker - Get Started'),
+            vscode.ViewColumn.One,
+            {
+                enableCommandUris: true,
+                enableScripts: true,
+                localResourceRoots: [resourcesRoot, codiconsRoot],
+            }
+        );
+
+        const listener = this.activePanel.webview.onDidReceiveMessage(async (message: WebviewMessage) => this.handleMessage(message));
+
+        this.activePanel.onDidDispose(() => {
+            this.activePanel = undefined;
+            listener.dispose();
+        });
+
+        const webview = this.activePanel.webview;
+
+        const startPageContext: StartPageContext = {
+            cspSource: webview.cspSource,
+            nonce: cryptoUtils.getRandomHexString(8),
+            codiconsFontUri: webview.asWebviewUri(vscode.Uri.joinPath(codiconsRoot, 'codicon.ttf')).toString(),
+            codiconsStyleUri: webview.asWebviewUri(vscode.Uri.joinPath(codiconsRoot, 'codicon.css')).toString(),
+            dockerIconUri: webview.asWebviewUri(vscode.Uri.joinPath(resourcesRoot, 'docker_blue.png')).toString(),
+            showStartPageChecked: vscode.workspace.getConfiguration('docker').get('showStartPage', false) ? 'checked' : '',
+            isMac: isMac(),
+            showWhatsNew: showWhatsNew,
+        };
+
+        this.activePanel.webview.html = template(startPageContext);
+    }
+
+    private async handleMessage(message: WebviewMessage): Promise<void> {
+        switch (message.command) {
+            case 'showStartPageClicked':
+                await callWithTelemetryAndErrorHandling('showStartPage.checkboxClicked', async (context: IActionContext) => {
+                    context.telemetry.properties.newValue = message.showStartPage;
+                    await vscode.workspace.getConfiguration('docker').update('showStartPage', Boolean(message.showStartPage), vscode.ConfigurationTarget.Global);
+                });
+                break;
+            default:
+        }
+    }
+
+    private async getTemplate(resourcesRoot: vscode.Uri): Promise<HandlebarsTemplateDelegate<unknown>> {
+        const templatePath = vscode.Uri.joinPath(resourcesRoot, 'startPage.html.template');
+        const Handlebars = await getHandlebarsWithHelpers();
+        return Handlebars.compile(await fse.readFile(templatePath.fsPath, 'utf-8'));
+    }
+}
+
+export const startPage = new StartPage();