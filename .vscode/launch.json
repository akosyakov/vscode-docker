--- conflicted
+++ resolved
@@ -21,10 +21,7 @@
             "preLaunchTask": "${defaultBuildTask}"
         },
         {
-<<<<<<< HEAD
-=======
             // TODO: Running this requires running the webpack build manually first (background tasks can't be used as dependsOn at this time, https://github.com/microsoft/vscode/issues/70283)
->>>>>>> dabeea9b
             "name": "Extension Tests",
             "type": "extensionHost",
             "request": "launch",
